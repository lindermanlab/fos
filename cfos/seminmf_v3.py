--- conflicted
+++ resolved
@@ -92,18 +92,20 @@
                     optimizer, 
                     optimizer_state,
                     dpp_prior_scale=1e3,
-                    dirichlet_prior_conc=0.1,
+                    dirichlet_prior_conc=1.0,
                     num_steps=100):
     r""" Update the factors under a diversity-promoting DPP prior.
     """
     # assert init_factors.ndim == 3
     scale = data.size
 
-<<<<<<< HEAD
     def objective(log_factors):
         log_normalizer = logsumexp(log_factors, axis=tuple(range(1, params.ndim+1)), keepdims=True)
         log_factors -= log_normalizer
         factors = jnp.exp(log_factors)
+
+        # Smooth the factors with a minimum of 1e-8
+
         new_params = dataclasses.replace(params, factors=factors)
 
         # NEW: Penalize similarity to the constant factor
@@ -121,28 +123,21 @@
         # NEW: Blur the factors computing similarity?
         # Blurring ~= kernel from a spatially-correlated Gaussian likelihood
         # blur_factors = resize(params.factors, (factors.shape[0],) + tuple(shp // 4 for shp in factors.shape[1:]), method="linear")
-=======
-    sum_over_axes = tuple(range(1, init_weights.ndim))
-
-    def objective(log_weights):
-
-        weights = jnp.exp(log_weights - logsumexp(log_weights, axis=sum_over_axes, keepdims=True))
-        # TODO: Blur the weights before computing similarity?
->>>>>>> 81ad70ab
         
         # OLD
         # Compute the DPP kernel derived from a multinomial likelihood
-        sqrt_factors = jnp.sqrt(factors + EPS)
-        R = jnp.einsum('k...,j...->kj', sqrt_factors, sqrt_factors) 
-        R = 0.5 * (R + R.T) + 1e-4 * jnp.eye(params.num_factors)
+        # sqrt_factors = jnp.sqrt(factors + EPS)
+        # R = jnp.einsum('k...,j...->kj', sqrt_factors, sqrt_factors) 
+        # R = 0.5 * (R + R.T) + 1e-4 * jnp.eye(params.num_factors)
 
         # Compute the log determinant
         # lpri = jnp.linalg.slogdet(R )[1]
-        L = jnp.linalg.cholesky(R)
-        log_prior = dpp_prior_scale * jnp.sum(jnp.log(jnp.diag(L)))
-
+        # L = jnp.linalg.cholesky(R)
+        # log_prior = dpp_prior_scale * jnp.sum(jnp.log(jnp.diag(L)))
+
+        # ORIGINAL
         # Add the log prob of the factors under a Dirichlet prior
-        # log_prior += (dirichlet_prior_conc - 1.0) * jnp.sum(log_factors)
+        log_prior = (dirichlet_prior_conc - 1.0) * jnp.sum(log_factors)
 
         # Compute the log likelihood
         mu = compute_mean(new_params)
@@ -165,15 +160,10 @@
         lax.scan(train_step, initial_carry, None, length=num_steps)
 
     # Return the updated parameters
-<<<<<<< HEAD
     log_normalizer = logsumexp(log_factors, axis=tuple(range(1, params.ndim+1)), keepdims=True)
     factors = jnp.exp(log_factors - log_normalizer)
     params = dataclasses.replace(params, factors=factors)
     return params, optimizer_state
-=======
-    weights = jnp.exp(log_weights - logsumexp(log_weights, axis=sum_over_axes, keepdims=True))
-    return weights, optimizer_state
->>>>>>> 81ad70ab
     
 
 @jit
@@ -204,6 +194,55 @@
     return dataclasses.replace(params, row_effect=row_effect, loadings=loadings)
     
 
+def _initialize_loadings_optimizer(init_loadings, init_row_effect, stepsize):
+    optimizer = optax.adam(stepsize)
+    optimizer_state = optimizer.init((init_loadings, init_row_effect))
+    return optimizer, optimizer_state
+
+def _update_loadings_v2(data,
+                        counts,
+                        params,
+                        optimizer, 
+                        optimizer_state,
+                        l1_penalty=1.0,
+                        num_steps=100):
+    r""" Update the factors under a diversity-promoting DPP prior.
+    """
+    # assert init_factors.ndim == 3
+    scale = data.size
+
+    def objective(loadings_and_row_effect):
+        loadings, row_effect = loadings_and_row_effect
+        new_params = dataclasses.replace(params, loadings=loadings, row_effect=row_effect)
+
+        # Laplace prior to encourage sparse loadings
+        log_prior = -l1_penalty * jnp.sum(abs(loadings))
+
+        # Compute the log likelihood
+        mu = compute_mean(new_params)
+        dist = tfd.Normal(mu, jnp.sqrt(new_params.emission_noise_var / (counts + EPS)))
+        ll = dist.log_prob(data)
+        ll = jnp.where(counts > 0, ll, 0.0).sum()
+        return -(log_prior + ll) / scale
+
+    # One step of the algorithm
+    def train_step(carry, args):
+        loadings_and_row_effect, optimizer_state = carry
+        loss, grads = value_and_grad(objective)(loadings_and_row_effect)
+        updates, optimizer_state = optimizer.update(grads, optimizer_state)
+        loadings_and_row_effect = optax.apply_updates(loadings_and_row_effect, updates)
+        return (loadings_and_row_effect, optimizer_state), loss
+
+    # Run the optimizer
+    initial_carry =  ((params.loadings, params.row_effect), optimizer_state)
+    ((loadings, row_effect), optimizer_state), losses = \
+        lax.scan(train_step, initial_carry, None, length=num_steps)
+
+    # Return the updated parameters
+    params = dataclasses.replace(params, loadings=loadings, row_effect=row_effect)
+    return params, optimizer_state
+    
+
 def _update_emission_noise_var(residual : Array, 
                                counts : Array, 
                                params : SemiNMFParams,
@@ -319,6 +358,61 @@
     params = _update_emission_noise_var(residual, counts, params)
 
     return params
+
+
+def initialize_greedy(data, counts, num_factors):
+    n, shp = data.shape[0], data.shape[1:]
+    ndim = len(shp)
+
+    # Initialize the row and column effects
+    row_effect = data.mean(axis=tuple(range(1, ndim+1)))
+    residual = data - _right_broadcast(row_effect, ndim)
+    col_effect = residual.mean(axis=0)
+    residual -= col_effect
+    
+
+    # Greedily initialize loadings and factors
+    residual = data
+    loadings = []
+    factors = []
+    
+    for k in range(num_factors):
+        # Find the voxel with the highest residual variance
+        weighted_mean = jnp.einsum('nij, nij->ij', residual, counts) / jnp.sum(counts, axis=0)
+        weighted_var = jnp.einsum('nij, nij->ij', (residual - weighted_mean)**2, counts) / jnp.sum(counts, axis=0)
+        idx = jnp.argmax(weighted_var)
+
+        # Use its residual as the loading
+        loading = residual.reshape(n, -1)[:, idx]
+        
+        # Compute the least squares estimate of the factor
+        factor = jnp.einsum('nij,n->ij', residual, loading) / jnp.linalg.norm(loading, 2)**2
+        if factor.mean() < 0: 
+            factor = -factor
+
+        # Clip and rescale
+        factor = jnp.clip(factor, 0.0, jnp.inf)
+        scale = factor.sum()
+        assert scale > 0.0
+        factor /= scale
+        loading *= scale
+        
+        # Append
+        loadings.append(loading)
+        factors.append(factor)
+
+        # Update residual
+        residual -= jnp.einsum('n,ij->nij', loading, factor)
+
+    loadings = jnp.column_stack(loadings)
+    factors = jnp.stack(factors)
+
+
+    # Initialize the emission variance
+    params = SemiNMFParams(loadings, factors, row_effect, col_effect, None)
+    residual = compute_residual(data, params)
+    return _update_emission_noise_var(residual, counts, params)
+
 
 ###
 # Model fitting code
@@ -355,6 +449,12 @@
         params = initialize_nnsvd(data,
                                   counts,
                                   num_factors)
+        
+    elif initialization == "greedy":
+        params = initialize_greedy(data,
+                                   counts,
+                                   num_factors)
+        
     else:
         raise Exception("invalid initialization method: {}".format(initialization))
 
@@ -362,28 +462,38 @@
     params = dataclasses.replace(params, emission_noise_var=0.1**2 * jnp.ones(data.shape[1:]))
 
     # Initialize the factors optimizer
-    optimizer, optimizer_state = _initialize_factors_optimizer(params.factors, stepsize)
+    factors_optimizer, factors_optimizer_state = _initialize_factors_optimizer(params.factors, stepsize)
     update_factors = jit(partial(_update_factors, 
-                                 optimizer=optimizer,
+                                 optimizer=factors_optimizer,
                                  dpp_prior_scale=dpp_prior_scale))
+    
+    # Initialize the loadings optimizer
+    loadings_optimizer, loadings_optimizer_state = _initialize_loadings_optimizer(params.loadings, params.row_effect, stepsize)
+    update_loadings = jit(partial(_update_loadings_v2, 
+                                 optimizer=loadings_optimizer))
 
     # Run coordinate ascent
     losses = [compute_loss(data, counts, params)]
     pbar = trange(num_iters)
     for _ in pbar:
         if verbosity > 0: print("Updating loadings")
-        params = _update_loadings(data, counts, params)
+        # params = _update_loadings(data, counts, params)
+        params, loadings_optimizer_state = \
+            update_loadings(data, 
+                            counts, 
+                            params, 
+                            optimizer_state=loadings_optimizer_state)
 
         if verbosity > 0: print("Updating factors")
-        params, optimizer_state = \
+        params, factors_optimizer_state = \
             update_factors(data,
                            counts,
                            params,
-                           optimizer_state=optimizer_state)
+                           optimizer_state=factors_optimizer_state)
         
         # if verbosity > 0: print("Updating emission noise variance")
-        # residual = compute_residual(data, params)
-        # params = _update_emission_noise_var(residual, counts, params)
+        residual = compute_residual(data, params)
+        params = _update_emission_noise_var(residual, counts, params)
 
         losses.append(compute_loss(data, counts, params))
         pbar.set_description("loss: {:.4f}".format(losses[-1]))
