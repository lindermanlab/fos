import click
import numpy as np
import os
import warnings
import pickle

import jax.numpy as jnp
import jax.random as jr
import wandb
from fastprogress import progress_bar

from fos import seminmf_full as seminmf

warnings.filterwarnings("ignore")

def load_data(data_dir, left_trunc):
    """Load the combined data
     
    Note: files are permanently available on [Google Drive](https://drive.google.com/drive/u/0/folders/1xD54Uq4cKJsACmy8KVZZZ5YGCjF6ZrkC). 
    The scratch storage may be deleted periodically by Sherlock.
    """
    data = np.load(os.path.join(data_dir, "downsampled_data_4.npz"))
    intensity_3d = data["intensity"][:-1]
    counts_3d = data["counts"][:-1]
    num_mice = counts_3d.shape[0]
    assert num_mice == 168
    assert intensity_3d.shape[0] == 168

    counts_3d = counts_3d[:, left_trunc:, :, :]
    intensity_3d = intensity_3d[:, left_trunc:, :, :]

    alive_voxels = jnp.sum(counts_3d, axis=0) > 0
    print(alive_voxels.sum(), "/", np.prod(intensity_3d.shape[1:]), "voxels are 'alive'")
    
    intensity = intensity_3d[:, alive_voxels]
    counts = counts_3d[:, alive_voxels]
    intensity[counts == 0] = 0.0

    # Load the drug ids ((M,) array of ints)
    drugs = np.load(os.path.join(data_dir, "drug_ids.npy"))

    return intensity, counts, alive_voxels, drugs

def bootstrap(key, groups):
    """Generate a bootstrap sample of the indices, preserving the group sizes.
    """
    group_ids = jnp.unique(groups)
    keys = jr.split(key, len(group_ids))

    indices = []
    for group_id, k in zip(group_ids, keys):
        mouse_ids = jnp.where(groups == group_id)[0]
        indices.append(jr.choice(k, mouse_ids, shape=(len(mouse_ids),), replace=True))

    return jnp.concatenate(indices)
    

@click.command()
@click.option('--data_dir', default="/home/groups/swl1/swl1/serotonin/", help='path to data file (at 100um resolution).')
@click.option('--results_dir', default="/home/groups/swl1/swl1/fos/results/2024_05_30-21_19-bootstrap", help='path to folder where results are stored.')
@click.option('--left_trunc', default=8, help='number of voxels to drop on the left side of the brain')
@click.option('--num_factors', default=14, help='number of factors.')
@click.option('--sparsity_penalty', default=0.01, help='sparsity penalty.')
@click.option('--mean_func', default="softplus", help='mean (inverse link) function.')
@click.option('--elastic_net_frac', default=1.0, help='fraction of L1 vs L2 penalty.')
@click.option('--num_iters', default=500, help='max number of iterations of EM')
@click.option('--num_coord_ascent_iters', default=1, help='number of inner iterations of coordinate ascent')
@click.option('--num_bootstrap', default=1000, help='number of bootstrap iterations')
@click.option('--wandb_project', default="serotonin-fos-seminmf-bootstrap", help='wandb project name')
def run_sweep(data_dir, 
              results_dir, 
              left_trunc, 
              num_factors, 
              sparsity_penalty, 
              mean_func, 
              elastic_net_frac, 
              num_iters, 
              num_coord_ascent_iters, 
              num_bootstrap,
              wandb_project):
    
    # Load the data
    intensity, counts, alive_voxels, drugs = load_data(data_dir, left_trunc)
    num_mice, num_alive_voxels = counts.shape

    # Run bootstrap 
    for i in progress_bar(range(num_bootstrap)):
        print(f"bootstrap sample {i}")
        result_file = os.path.join(results_dir, f"params_{i:04d}.pkl")
        if os.path.exists(result_file):
            continue
            
        # Create a bootstrapped dataset
        key = jr.PRNGKey(i)
        # bootstrap_inds = jr.choice(key, num_mice, shape=(num_mice,), replace=True)
        bootstrap_inds = bootstrap(key, drugs)
        bootstrap_counts = counts[bootstrap_inds]
        bootstrap_intensity = intensity[bootstrap_inds]
        
        # Some voxels may be empty now, unfortunately...
        bootstrap_alive_voxels = bootstrap_counts.sum(axis=0) > 0
        bootstrap_counts = bootstrap_counts[:, bootstrap_alive_voxels]
        bootstrap_intensity = bootstrap_intensity[:, bootstrap_alive_voxels]
        
        # Initialize wandb run
        run = wandb.init(
            project=wandb_project,
            job_type="train",
            config=dict(
                bootstrap_iter=i,
                bootstrap_inds=bootstrap_inds,
                sparsity_penalty=sparsity_penalty,
                num_factors=num_factors,
                elastic_net_frac=elastic_net_frac,
                max_num_iters=num_iters,
                num_coord_ascent_iters=num_coord_ascent_iters,
                mean_func=mean_func,
                initialization="nnsvd",
                data_dir=data_dir,
                left_trunc=left_trunc)
            )
        
        
        # Initialize the seminmf model
        initial_params = seminmf.initialize_nnsvd(bootstrap_counts, 
                                                bootstrap_intensity, 
                                                num_factors, 
                                                mean_func, 
                                                drugs=None)
        
        print("fitting model")
        params, losses, heldout_loglikes = \
            seminmf.fit_poisson_seminmf(bootstrap_counts,
                                        bootstrap_intensity,
                                        initial_params,
                                        mask=None,
                                        mean_func=mean_func,
                                        sparsity_penalty=sparsity_penalty,
                                        elastic_net_frac=elastic_net_frac,
                                        num_iters=num_iters,
                                        num_coord_ascent_iters=num_coord_ascent_iters,
                                        tolerance=1e-5
                                        )
        
        wandb.run.summary["final_loss"] = losses[-1]
        wandb.run.summary["heldout_loglike"] = heldout_loglikes[-1]

        # Extract the full factors
        factors = jnp.zeros((num_factors, num_alive_voxels))
        factors = factors.at[:, bootstrap_alive_voxels].set(params.factors)

        # Save the results for this bootstrap
        print("saving results")
        with open(result_file, 'wb') as f:
            pickle.dump(dict(bootstrap_inds=bootstrap_inds,
                            factors=factors,
                            count_loadings=params.count_loadings, 
                            intensity_loadings=params.intensity_loadings,
                            ), 
                        f)

        artifact = wandb.Artifact(name="params_pkl", type="model")
        artifact.add_file(local_path=result_file)
        run.log_artifact(artifact)

        # Log results to wandb
        wandb.finish()

        # Cleanup
        del initial_params
        del params
        del factors
        del bootstrap_alive_voxels
        del bootstrap_inds
        del bootstrap_counts
        del bootstrap_intensity
        del run
<<<<<<< HEAD
=======
        del artifact
>>>>>>> 56824d1f
    

if __name__ == '__main__':
    run_sweep()<|MERGE_RESOLUTION|>--- conflicted
+++ resolved
@@ -175,10 +175,7 @@
         del bootstrap_counts
         del bootstrap_intensity
         del run
-<<<<<<< HEAD
-=======
         del artifact
->>>>>>> 56824d1f
     
 
 if __name__ == '__main__':
